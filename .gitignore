__pycache__
/sandbox
.idea
*~
.venv
venv
/docsenv
.vscode
.coverage
.coverage-ops
.coverage-tracing
coverage.xml
.coverage.data
/.tox
.*.swp

# Tokens and settings for `act` to run GHA locally
.env
.envrc
.secrets

# Build artifacts
/ops.egg-info
/dist
/build
/docs/_build
ops_scenario.egg-info
/testing/build/
/testing/dist/

# Smoke test artifacts
*.tar.gz
*.charm
test/charms/test_smoke/.charmcraft_output_packages.txt
test/charms/test_smoke/requirements.txt
test/charms/test_smoke/charmcraft.yaml
juju-crashdump*.tar.xz

# Benchmark test artifacts
.benchmarks

<<<<<<< HEAD
# sbomber
/pkgs
/reports
.statefile.yaml
=======
# Libs for example charms
/examples/*/lib
>>>>>>> fa191d8b
<|MERGE_RESOLUTION|>--- conflicted
+++ resolved
@@ -39,12 +39,10 @@
 # Benchmark test artifacts
 .benchmarks
 
-<<<<<<< HEAD
+# Libs for example charms
+/examples/*/lib
+
 # sbomber
 /pkgs
 /reports
-.statefile.yaml
-=======
-# Libs for example charms
-/examples/*/lib
->>>>>>> fa191d8b
+.statefile.yaml