[build-system]
requires = [
    "setuptools >= 35.0.2",
    "setuptools_scm >= 2.0.0, <3"
]
build-backend = "setuptools.build_meta"

[project]
name = "ops-scenario"

<<<<<<< HEAD
version = "5.0.1.1"
=======
version = "5.1.1"
>>>>>>> fbe1926d

authors = [
    { name = "Pietro Pasotti", email = "pietro.pasotti@canonical.com" }
]
description = "Python library providing a state-transition testing API for Operator Framework charms."
license.text = "Apache-2.0"
keywords = ["juju", "test"]

dependencies = [
    "ops>=2.6",
    "PyYAML>=6.0.1",
    "typer==0.7.0",
]
readme = "README.md"
requires-python = ">=3.8"

classifiers = [
    "Development Status :: 3 - Alpha",
    "License :: OSI Approved :: Apache Software License",
    'Framework :: Pytest',
    'Intended Audience :: Developers',
    'Topic :: Software Development :: Quality Assurance',
    'Topic :: Software Development :: Testing',
    'Topic :: Utilities',
]

[project.urls]
"Homepage" = "https://github.com/canonical/ops-scenario"
"Bug Tracker" = "https://github.com/canonical/ops-scenario/issues"

[project.scripts]
scenario = "scenario.scripts.main:main"

[tool.setuptools.package-dir]
scenario = "scenario"


[tool.black]
include = '\.pyi?$'


[tool.flake8]
dictionaries = ["en_US","python","technical","django"]
max-line-length = 100
ignore = ["SC100", "SC200", "B008"]

[tool.isort]
profile = "black"

[bdist_wheel]
universal = 1<|MERGE_RESOLUTION|>--- conflicted
+++ resolved
@@ -8,11 +8,7 @@
 [project]
 name = "ops-scenario"
 
-<<<<<<< HEAD
-version = "5.0.1.1"
-=======
-version = "5.1.1"
->>>>>>> fbe1926d
+version = "5.1.2"
 
 authors = [
     { name = "Pietro Pasotti", email = "pietro.pasotti@canonical.com" }
