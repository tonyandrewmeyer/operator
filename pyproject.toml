[build-system]
requires = [
    "setuptools >= 35.0.2",
    "setuptools_scm >= 2.0.0, <3"
]
build-backend = "setuptools.build_meta"

[project]
name = "ops-scenario"

<<<<<<< HEAD
version = "2.1.4"
=======
version = "3.0.2"

>>>>>>> d210d7aa
authors = [
    { name = "Pietro Pasotti", email = "pietro.pasotti@canonical.com" }
]
description = "Python library providing a Scenario-based testing API for Operator Framework charms."
license.text = "Apache-2.0"
keywords = ["juju", "test"]

dependencies = [
    "ops>=2.0",
    "PyYAML==6.0",
    "typer==0.7.0",
]
readme = "README.md"
requires-python = ">=3.8"

classifiers = [
    "Development Status :: 3 - Alpha",
    "License :: OSI Approved :: Apache Software License",
    'Framework :: Pytest',
    'Intended Audience :: Developers',
    'Topic :: Software Development :: Quality Assurance',
    'Topic :: Software Development :: Testing',
    'Topic :: Utilities',
]

[project.entry-points.pytest11]
emitted_events = "scenario.pytest_plugin"

[project.urls]
"Homepage" = "https://github.com/canonical/ops-scenario"
"Bug Tracker" = "https://github.com/canonical/ops-scenario/issues"

[project.scripts]
scenario = "scenario.scripts.main:main"

[tool.setuptools.package-dir]
scenario = "scenario"


[tool.black]
include = '\.pyi?$'


[tool.flake8]
dictionaries = ["en_US","python","technical","django"]
max-line-length = 100
ignore = ["SC100", "SC200", "B008"]

[tool.isort]
profile = "black"

[bdist_wheel]
universal = 1<|MERGE_RESOLUTION|>--- conflicted
+++ resolved
@@ -8,12 +8,8 @@
 [project]
 name = "ops-scenario"
 
-<<<<<<< HEAD
-version = "2.1.4"
-=======
-version = "3.0.2"
+version = "3.1"
 
->>>>>>> d210d7aa
 authors = [
     { name = "Pietro Pasotti", email = "pietro.pasotti@canonical.com" }
 ]
