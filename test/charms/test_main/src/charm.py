--- conflicted
+++ resolved
@@ -29,7 +29,6 @@
 
 logger = logging.getLogger()
 
-<<<<<<< HEAD
 # Note for ops developers: juju-log doesn't go anywhere useful much of the time
 # during unit tests, and test_main failures that subprocess out are often
 # difficult to debug. Uncomment this line to get more informative errors when
@@ -37,8 +36,6 @@
 # When uncommented the test_hook_and_dispatch_with_failing_hook test will fail.
 # logger.addHandler(logging.StreamHandler(sys.stderr))
 
-=======
->>>>>>> 757d244a
 
 class CustomEvent(ops.EventBase):
     pass
