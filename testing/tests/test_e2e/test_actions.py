--- conflicted
+++ resolved
@@ -162,21 +162,7 @@
     assert ctx.action_results == {'initial': 'result', 'final': 'result'}
 
 
-<<<<<<< HEAD
-def _ops_less_than(wanted_major: int, wanted_minor: int) -> bool:
-    major, minor = (int(v) for v in ops_version.split('.')[:2])
-    if major < wanted_major:
-        return True
-    if major == wanted_major and minor < wanted_minor:
-        return True
-    return False
-
-
-@pytest.mark.skipif(_ops_less_than(2, 11), reason="ops 2.10 and earlier don't have ActionEvent.id")
 def test_action_event_has_id(mycharm: type[CharmBase]):
-=======
-def test_action_event_has_id(mycharm):
->>>>>>> 4e3cd226
     def handle_evt(_: CharmBase, evt: ActionEvent):
         if not isinstance(evt, ActionEvent):
             return
@@ -188,12 +174,7 @@
     ctx.run(ctx.on.action('foo'), State())
 
 
-<<<<<<< HEAD
-@pytest.mark.skipif(_ops_less_than(2, 11), reason="ops 2.10 and earlier don't have ActionEvent.id")
 def test_action_event_has_override_id(mycharm: type[CharmBase]):
-=======
-def test_action_event_has_override_id(mycharm):
->>>>>>> 4e3cd226
     uuid = '0ddba11-cafe-ba1d-5a1e-dec0debad'
 
     def handle_evt(charm: CharmBase, evt: ActionEvent):
