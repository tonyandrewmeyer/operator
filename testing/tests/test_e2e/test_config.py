# Copyright 2023 Canonical Ltd.
# See LICENSE file for licensing details.

from __future__ import annotations

from typing import Any

import ops
import pytest
<<<<<<< HEAD
=======
from scenario.state import State

from ops.charm import CharmBase
from ops.framework import Framework
>>>>>>> 6c2bdeec

from ..helpers import trigger


@pytest.fixture(scope='function')
def mycharm() -> type[ops.CharmBase]:
    class MyCharm(ops.CharmBase):
        def __init__(self, framework: ops.Framework):
            super().__init__(framework)
            for evt in self.on.events().values():
                self.framework.observe(evt, self._on_event)

        def _on_event(self, event: ops.EventBase):
            pass

    return MyCharm


def test_config_get(mycharm: type[ops.CharmBase]):
    def check_cfg(charm: ops.CharmBase):
        assert charm.config['foo'] == 'bar'
        assert charm.config['baz'] == 1

    trigger(
        State(
            config={'foo': 'bar', 'baz': 1},
        ),
        'update_status',
        mycharm,
        meta={'name': 'foo'},
        config={'options': {'foo': {'type': 'string'}, 'baz': {'type': 'int'}}},
        post_event=check_cfg,
    )


def test_config_get_default_from_meta(mycharm: type[ops.CharmBase]):
    def check_cfg(charm: ops.CharmBase):
        assert charm.config['foo'] == 'bar'
        assert charm.config['baz'] == 2
        assert charm.config['qux'] is False

    trigger(
        State(
            config={'foo': 'bar'},
        ),
        'update_status',
        mycharm,
        meta={'name': 'foo'},
        config={
            'options': {
                'foo': {'type': 'string'},
                'baz': {'type': 'int', 'default': 2},
                'qux': {'type': 'boolean', 'default': False},
            },
        },
        post_event=check_cfg,
    )


@pytest.mark.parametrize(
    'cfg_in',
    (
        {'foo': 'bar'},
        {'baz': 4, 'foo': 'bar'},
        {'baz': 4, 'foo': 'bar', 'qux': True},
    ),
)
def test_config_in_not_mutated(mycharm: type[ops.CharmBase], cfg_in: dict[str, Any]):
    class MyCharm(ops.CharmBase):
        def __init__(self, framework: ops.Framework):
            super().__init__(framework)
            for evt in self.on.events().values():
                self.framework.observe(evt, self._on_event)

        def _on_event(self, event: ops.EventBase):
            # access the config to trigger a config-get
            _foo_cfg = self.config['foo']
            _baz_cfg = self.config['baz']
            _qux_cfg = self.config['qux']

    state_out = trigger(
        State(
            config=cfg_in,
        ),
        'update_status',
        MyCharm,
        meta={'name': 'foo'},
        config={
            'options': {
                'foo': {'type': 'string'},
                'baz': {'type': 'int', 'default': 2},
                'qux': {'type': 'boolean', 'default': False},
            },
        },
    )
    # check config was not mutated by scenario
    assert state_out.config == cfg_in<|MERGE_RESOLUTION|>--- conflicted
+++ resolved
@@ -5,15 +5,10 @@
 
 from typing import Any
 
-import ops
 import pytest
-<<<<<<< HEAD
-=======
 from scenario.state import State
 
-from ops.charm import CharmBase
-from ops.framework import Framework
->>>>>>> 6c2bdeec
+import ops
 
 from ..helpers import trigger
 
