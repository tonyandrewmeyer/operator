--- conflicted
+++ resolved
@@ -6,63 +6,39 @@
 import dataclasses
 import datetime
 import io
-<<<<<<< HEAD
-import tempfile
+import pathlib
 from collections.abc import Iterator
-=======
->>>>>>> 6c2bdeec
-from pathlib import Path
 from typing import TYPE_CHECKING
 
 import pytest
-<<<<<<< HEAD
-from ops import (
-    LazyCheckInfo,
-    PebbleCheckFailedEvent,
-    PebbleCheckRecoveredEvent,
-    PebbleCustomNoticeEvent,
-    PebbleReadyEvent,
-    pebble,
-)
-=======
 from scenario import Context
 from scenario.state import CheckInfo, Container, Exec, Mount, Notice, State
 
-from ops import PebbleCustomNoticeEvent, PebbleReadyEvent, pebble
->>>>>>> 6c2bdeec
-from ops.charm import CharmBase
-from ops.framework import EventBase, Framework
+import ops
 from ops.log import _get_juju_log_and_app_id
-from ops.pebble import ExecError, Layer, ServiceStartup, ServiceStatus
-
-<<<<<<< HEAD
-from scenario import Context
-from scenario.state import CheckInfo, Container, Exec, Mount, Notice, State
+
 from ..helpers import jsonpatch_delta, trigger  # type: ignore
 
 if TYPE_CHECKING:
     from ops.pebble import LayerDict, ServiceDict
-=======
-from ..helpers import jsonpatch_delta, trigger
->>>>>>> 6c2bdeec
 
 
 @pytest.fixture(scope='function')
-def charm_cls() -> type[CharmBase]:
-    class MyCharm(CharmBase):
-        def __init__(self, framework: Framework):
+def charm_cls() -> type[ops.CharmBase]:
+    class MyCharm(ops.CharmBase):
+        def __init__(self, framework: ops.Framework):
             super().__init__(framework)
             for evt in self.on.events().values():
                 self.framework.observe(evt, self._on_event)
 
-        def _on_event(self, event: EventBase):
+        def _on_event(self, event: ops.EventBase):
             pass
 
     return MyCharm
 
 
-def test_no_containers(charm_cls: type[CharmBase]):
-    def callback(self: CharmBase):
+def test_no_containers(charm_cls: type[ops.CharmBase]):
+    def callback(self: ops.CharmBase):
         assert not self.unit.containers
 
     trigger(
@@ -74,8 +50,8 @@
     )
 
 
-def test_containers_from_meta(charm_cls: type[CharmBase]):
-    def callback(self: CharmBase):
+def test_containers_from_meta(charm_cls: type[ops.CharmBase]):
+    def callback(self: ops.CharmBase):
         assert self.unit.containers
         assert self.unit.get_container('foo')
 
@@ -89,8 +65,8 @@
 
 
 @pytest.mark.parametrize('can_connect', (True, False))
-def test_connectivity(charm_cls: type[CharmBase], can_connect: bool):
-    def callback(self: CharmBase):
+def test_connectivity(charm_cls: type[ops.CharmBase], can_connect: bool):
+    def callback(self: ops.CharmBase):
         assert can_connect == self.unit.get_container('foo').can_connect()
 
     trigger(
@@ -102,17 +78,13 @@
     )
 
 
-<<<<<<< HEAD
-def test_fs_push(charm_cls: type[CharmBase]):
-=======
-def test_fs_push(tmp_path, charm_cls):
->>>>>>> 6c2bdeec
+def test_fs_push(tmp_path, charm_cls: type[ops.CharmBase]):
     text = 'lorem ipsum/n alles amat gloriae foo'
 
     pth = tmp_path / 'textfile'
     pth.write_text(text)
 
-    def callback(self: CharmBase):
+    def callback(self: ops.CharmBase):
         container = self.unit.get_container('foo')
         baz = container.pull('/bar/baz.txt')
         assert baz.read() == text
@@ -135,14 +107,10 @@
 
 
 @pytest.mark.parametrize('make_dirs', (True, False))
-<<<<<<< HEAD
-def test_fs_pull(charm_cls: type[CharmBase], make_dirs: bool):
-=======
-def test_fs_pull(tmp_path, charm_cls, make_dirs):
->>>>>>> 6c2bdeec
+def test_fs_pull(tmp_path, charm_cls: type[ops.CharmBase], make_dirs: bool):
     text = 'lorem ipsum/n alles amat gloriae foo'
 
-    def callback(self: CharmBase):
+    def callback(self: ops.CharmBase):
         container = self.unit.get_container('foo')
         if make_dirs:
             container.push('/foo/bar/baz.txt', text, make_dirs=make_dirs)
@@ -150,11 +118,11 @@
             baz = container.pull('/foo/bar/baz.txt')
             assert baz.read() == text
         else:
-            with pytest.raises(pebble.PathError):
+            with pytest.raises(ops.pebble.PathError):
                 container.push('/foo/bar/baz.txt', text, make_dirs=make_dirs)
 
             # check that nothing was changed
-            with pytest.raises((FileNotFoundError, pebble.PathError)):
+            with pytest.raises((FileNotFoundError, ops.pebble.PathError)):
                 container.pull('/foo/bar/baz.txt')
 
     container = Container(
@@ -177,11 +145,13 @@
         file = tmp_path / 'bar' / 'baz.txt'
 
         # another is:
-        assert file == Path(out.get_container('foo').mounts['foo'].source) / 'bar' / 'baz.txt'
+        assert (
+            file == pathlib.Path(out.get_container('foo').mounts['foo'].source) / 'bar' / 'baz.txt'
+        )
 
         # but that is actually a symlink to the context's root tmp folder:
         assert (
-            Path(ctx._tmp.name) / 'containers' / 'foo' / 'foo' / 'bar' / 'baz.txt'
+            pathlib.Path(ctx._tmp.name) / 'containers' / 'foo' / 'foo' / 'bar' / 'baz.txt'
         ).read_text() == text
         assert file.read_text() == text
 
@@ -223,8 +193,8 @@
         ('ps', PS),
     ),
 )
-def test_exec(charm_cls: type[CharmBase], cmd: str, out: str):
-    def callback(self: CharmBase):
+def test_exec(charm_cls: type[ops.CharmBase], cmd: str, out: str):
+    def callback(self: ops.CharmBase):
         container = self.unit.get_container('foo')
         proc = container.exec([cmd])
         proc.wait()
@@ -257,12 +227,12 @@
     ),
 )
 def test_exec_history_stdin(stdin: str | io.StringIO | None, write: str | None):
-    class MyCharm(CharmBase):
-        def __init__(self, framework: Framework):
+    class MyCharm(ops.CharmBase):
+        def __init__(self, framework: ops.Framework):
             super().__init__(framework)
             self.framework.observe(self.on.foo_pebble_ready, self._on_ready)
 
-        def _on_ready(self, _: EventBase):
+        def _on_ready(self, _: ops.EventBase):
             proc = self.unit.get_container('foo').exec(['ls'], stdin=stdin)
             if write:
                 assert proc.stdin is not None
@@ -275,8 +245,8 @@
     assert ctx.exec_history[container.name][0].stdin == 'hello world!'
 
 
-def test_pebble_ready(charm_cls: type[CharmBase]):
-    def callback(self: CharmBase):
+def test_pebble_ready(charm_cls: type[ops.CharmBase]):
+    def callback(self: ops.CharmBase):
         foo = self.unit.get_container('foo')
         assert foo.can_connect()
 
@@ -291,20 +261,22 @@
     )
 
 
-@pytest.mark.parametrize('starting_service_status', pebble.ServiceStatus)
-def test_pebble_plan(charm_cls: type[CharmBase], starting_service_status: ServiceStatus):
+@pytest.mark.parametrize('starting_service_status', ops.pebble.ServiceStatus)
+def test_pebble_plan(
+    charm_cls: type[ops.CharmBase], starting_service_status: ops.pebble.ServiceStatus
+):
     class PlanCharm(charm_cls):
-        def __init__(self, framework: Framework):
+        def __init__(self, framework: ops.Framework):
             super().__init__(framework)
             framework.observe(self.on.foo_pebble_ready, self._on_ready)
 
-        def _on_ready(self, event: PebbleReadyEvent):
+        def _on_ready(self, event: ops.PebbleReadyEvent):
             foo = event.workload
 
             assert foo.get_plan().to_dict() == {'services': {'fooserv': {'startup': 'enabled'}}}
             fooserv = foo.get_services('fooserv')['fooserv']
-            assert fooserv.startup == ServiceStartup.ENABLED
-            assert fooserv.current == ServiceStatus.ACTIVE
+            assert fooserv.startup == ops.pebble.ServiceStartup.ENABLED
+            assert fooserv.current == ops.pebble.ServiceStatus.ACTIVE
 
             foo.add_layer(
                 'bar',
@@ -326,20 +298,20 @@
             assert foo.get_service('barserv').current == starting_service_status
             foo.start('barserv')
             # whatever the original state, starting a service sets it to active
-            assert foo.get_service('barserv').current == ServiceStatus.ACTIVE
+            assert foo.get_service('barserv').current == ops.pebble.ServiceStatus.ACTIVE
 
     container = Container(
         name='foo',
         can_connect=True,
         layers={
-            'foo': pebble.Layer({
+            'foo': ops.pebble.Layer({
                 'summary': 'bla',
                 'description': 'deadbeef',
                 'services': {'fooserv': {'startup': 'enabled'}},
             })
         },
         service_statuses={
-            'fooserv': pebble.ServiceStatus.ACTIVE,
+            'fooserv': ops.pebble.ServiceStatus.ACTIVE,
             # todo: should we disallow setting status for services that aren't known YET?
             'barserv': starting_service_status,
         },
@@ -352,22 +324,22 @@
         event='pebble_ready',
     )
 
-    def serv(name: str, obj: ServiceDict) -> pebble.Service:
-        return pebble.Service(name, raw=obj)
+    def serv(name: str, obj: ServiceDict) -> ops.pebble.Service:
+        return ops.pebble.Service(name, raw=obj)
 
     container = out.get_container(container.name)
     assert container.plan.services == {
         'barserv': serv('barserv', {'startup': 'disabled'}),
         'fooserv': serv('fooserv', {'startup': 'enabled'}),
     }
-    assert container.services['fooserv'].current == pebble.ServiceStatus.ACTIVE
-    assert container.services['fooserv'].startup == pebble.ServiceStartup.ENABLED
-
-    assert container.services['barserv'].current == pebble.ServiceStatus.ACTIVE
-    assert container.services['barserv'].startup == pebble.ServiceStartup.DISABLED
-
-
-def test_exec_wait_error(charm_cls: type[CharmBase]):
+    assert container.services['fooserv'].current == ops.pebble.ServiceStatus.ACTIVE
+    assert container.services['fooserv'].startup == ops.pebble.ServiceStartup.ENABLED
+
+    assert container.services['barserv'].current == ops.pebble.ServiceStatus.ACTIVE
+    assert container.services['barserv'].startup == ops.pebble.ServiceStartup.DISABLED
+
+
+def test_exec_wait_error(charm_cls: type[ops.CharmBase]):
     state = State(
         containers={
             Container(
@@ -382,13 +354,13 @@
     with ctx(ctx.on.start(), state) as mgr:
         container = mgr.charm.unit.get_container('foo')
         proc = container.exec(['foo'])
-        with pytest.raises(ExecError) as exc_info:  # type: ignore
+        with pytest.raises(ops.pebble.ExecError) as exc_info:  # type: ignore
             proc.wait_output()
         assert exc_info.value.stdout == 'hello pebble'  # type: ignore
 
 
 @pytest.mark.parametrize('command', (['foo'], ['foo', 'bar'], ['foo', 'bar', 'baz']))
-def test_exec_wait_output(charm_cls: type[CharmBase], command: list[str]):
+def test_exec_wait_output(charm_cls: type[ops.CharmBase], command: list[str]):
     state = State(
         containers={
             Container(
@@ -409,7 +381,7 @@
         assert ctx.exec_history[container.name][0].command == command
 
 
-def test_exec_wait_output_error(charm_cls: type[CharmBase]):
+def test_exec_wait_output_error(charm_cls: type[ops.CharmBase]):
     state = State(
         containers={
             Container(
@@ -424,11 +396,11 @@
     with ctx(ctx.on.start(), state) as mgr:
         container = mgr.charm.unit.get_container('foo')
         proc = container.exec(['foo'])
-        with pytest.raises(ExecError):
+        with pytest.raises(ops.pebble.ExecError):
             proc.wait_output()
 
 
-def test_pebble_custom_notice(charm_cls: type[CharmBase]):
+def test_pebble_custom_notice(charm_cls: type[ops.CharmBase]):
     notices = [
         Notice(key='example.com/foo'),
         Notice(key='example.com/bar', last_data={'a': 'b'}),
@@ -458,14 +430,14 @@
     repeat_after = datetime.timedelta(days=7)
     expire_after = datetime.timedelta(days=365)
 
-    class MyCharm(CharmBase):
-        def __init__(self, framework: Framework):
+    class MyCharm(ops.CharmBase):
+        def __init__(self, framework: ops.Framework):
             super().__init__(framework)
             framework.observe(self.on.foo_pebble_custom_notice, self._on_custom_notice)
 
-        def _on_custom_notice(self, event: PebbleCustomNoticeEvent):
+        def _on_custom_notice(self, event: ops.PebbleCustomNoticeEvent):
             notice = event.notice
-            assert notice.type == pebble.NoticeType.CUSTOM
+            assert notice.type == ops.pebble.NoticeType.CUSTOM
             assert notice.key == key
             assert notice.last_data == data
             assert notice.user_id == user_id
@@ -502,18 +474,18 @@
 
 
 def test_pebble_check_failed():
-    infos: list[LazyCheckInfo] = []
-
-    class MyCharm(CharmBase):
-        def __init__(self, framework: Framework):
+    infos: list[ops.LazyCheckInfo] = []
+
+    class MyCharm(ops.CharmBase):
+        def __init__(self, framework: ops.Framework):
             super().__init__(framework)
             framework.observe(self.on.foo_pebble_check_failed, self._on_check_failed)
 
-        def _on_check_failed(self, event: PebbleCheckFailedEvent):
+        def _on_check_failed(self, event: ops.PebbleCheckFailedEvent):
             infos.append(event.info)
 
     ctx = Context(MyCharm, meta={'name': 'foo', 'containers': {'foo': {}}})
-    layer = pebble.Layer({
+    layer = ops.pebble.Layer({
         'checks': {'http-check': {'override': 'replace', 'startup': 'enabled', 'threshold': 3}}
     })
     assert layer.checks['http-check'].threshold is not None
@@ -521,9 +493,9 @@
         'http-check',
         successes=3,
         failures=7,
-        status=pebble.CheckStatus.DOWN,
-        level=pebble.CheckLevel(layer.checks['http-check'].level),
-        startup=pebble.CheckStartup(layer.checks['http-check'].startup),
+        status=ops.pebble.CheckStatus.DOWN,
+        level=ops.pebble.CheckLevel(layer.checks['http-check'].level),
+        startup=ops.pebble.CheckStartup(layer.checks['http-check'].startup),
         threshold=layer.checks['http-check'].threshold,
     )
     container = Container('foo', check_infos={check}, layers={'layer1': layer})
@@ -531,33 +503,33 @@
     ctx.run(ctx.on.pebble_check_failed(container, check), state=state)
     assert len(infos) == 1
     assert infos[0].name == 'http-check'
-    assert infos[0].status == pebble.CheckStatus.DOWN
+    assert infos[0].status == ops.pebble.CheckStatus.DOWN
     assert infos[0].successes == 3
     assert infos[0].failures == 7
 
 
 def test_pebble_check_recovered():
-    infos: list[LazyCheckInfo] = []
-
-    class MyCharm(CharmBase):
-        def __init__(self, framework: Framework):
+    infos: list[ops.LazyCheckInfo] = []
+
+    class MyCharm(ops.CharmBase):
+        def __init__(self, framework: ops.Framework):
             super().__init__(framework)
             framework.observe(self.on.foo_pebble_check_recovered, self._on_check_recovered)
 
-        def _on_check_recovered(self, event: PebbleCheckRecoveredEvent):
+        def _on_check_recovered(self, event: ops.PebbleCheckRecoveredEvent):
             infos.append(event.info)
 
     ctx = Context(MyCharm, meta={'name': 'foo', 'containers': {'foo': {}}})
-    layer = pebble.Layer({
+    layer = ops.pebble.Layer({
         'checks': {'http-check': {'override': 'replace', 'startup': 'enabled', 'threshold': 3}}
     })
     assert layer.checks['http-check'].threshold is not None
     check = CheckInfo(
         'http-check',
         successes=None,
-        status=pebble.CheckStatus.UP,
-        level=pebble.CheckLevel(layer.checks['http-check'].level),
-        startup=pebble.CheckStartup(layer.checks['http-check'].startup),
+        status=ops.pebble.CheckStatus.UP,
+        level=ops.pebble.CheckLevel(layer.checks['http-check'].level),
+        startup=ops.pebble.CheckStartup(layer.checks['http-check'].startup),
         threshold=layer.checks['http-check'].threshold,
     )
     container = Container('foo', check_infos={check}, layers={'layer1': layer})
@@ -565,39 +537,39 @@
     ctx.run(ctx.on.pebble_check_recovered(container, check), state=state)
     assert len(infos) == 1
     assert infos[0].name == 'http-check'
-    assert infos[0].status == pebble.CheckStatus.UP
+    assert infos[0].status == ops.pebble.CheckStatus.UP
     assert infos[0].successes is None
     assert infos[0].failures == 0
 
 
 def test_pebble_check_failed_two_containers():
-    foo_infos: list[LazyCheckInfo] = []
-    bar_infos: list[LazyCheckInfo] = []
-
-    class MyCharm(CharmBase):
-        def __init__(self, framework: Framework):
+    foo_infos: list[ops.LazyCheckInfo] = []
+    bar_infos: list[ops.LazyCheckInfo] = []
+
+    class MyCharm(ops.CharmBase):
+        def __init__(self, framework: ops.Framework):
             super().__init__(framework)
             framework.observe(self.on.foo_pebble_check_failed, self._on_foo_check_failed)
             framework.observe(self.on.bar_pebble_check_failed, self._on_bar_check_failed)
 
-        def _on_foo_check_failed(self, event: PebbleCheckFailedEvent):
+        def _on_foo_check_failed(self, event: ops.PebbleCheckFailedEvent):
             foo_infos.append(event.info)
 
-        def _on_bar_check_failed(self, event: PebbleCheckFailedEvent):
+        def _on_bar_check_failed(self, event: ops.PebbleCheckFailedEvent):
             bar_infos.append(event.info)
 
     ctx = Context(MyCharm, meta={'name': 'foo', 'containers': {'foo': {}, 'bar': {}}})
 
-    layer = pebble.Layer({
+    layer = ops.pebble.Layer({
         'checks': {'http-check': {'override': 'replace', 'startup': 'enabled', 'threshold': 3}}
     })
     assert layer.checks['http-check'].threshold is not None
     check = CheckInfo(
         'http-check',
         failures=7,
-        status=pebble.CheckStatus.DOWN,
-        level=pebble.CheckLevel(layer.checks['http-check'].level),
-        startup=pebble.CheckStartup(layer.checks['http-check'].startup),
+        status=ops.pebble.CheckStatus.DOWN,
+        level=ops.pebble.CheckLevel(layer.checks['http-check'].level),
+        startup=ops.pebble.CheckStartup(layer.checks['http-check'].startup),
         threshold=layer.checks['http-check'].threshold,
     )
     foo_container = Container('foo', check_infos={check}, layers={'layer1': layer})
@@ -606,19 +578,19 @@
     ctx.run(ctx.on.pebble_check_failed(foo_container, check), state=state)
     assert len(foo_infos) == 1
     assert foo_infos[0].name == 'http-check'
-    assert foo_infos[0].status == pebble.CheckStatus.DOWN
+    assert foo_infos[0].status == ops.pebble.CheckStatus.DOWN
     assert foo_infos[0].successes == 0
     assert foo_infos[0].failures == 7
     assert len(bar_infos) == 0
 
 
 def test_pebble_add_layer():
-    class MyCharm(CharmBase):
-        def __init__(self, framework: Framework):
+    class MyCharm(ops.CharmBase):
+        def __init__(self, framework: ops.Framework):
             super().__init__(framework)
             framework.observe(self.on.foo_pebble_ready, self._on_foo_ready)
 
-        def _on_foo_ready(self, _: EventBase):
+        def _on_foo_ready(self, _: ops.EventBase):
             self.unit.get_container('foo').add_layer(
                 'foo',
                 {'checks': {'chk1': {'override': 'replace'}}},
@@ -628,17 +600,17 @@
     container = Container('foo', can_connect=True)
     state_out = ctx.run(ctx.on.pebble_ready(container), state=State(containers={container}))
     chk1_info = state_out.get_container('foo').get_check_info('chk1')
-    assert chk1_info.status == pebble.CheckStatus.UP
+    assert chk1_info.status == ops.pebble.CheckStatus.UP
 
 
 def test_pebble_start_check():
-    class MyCharm(CharmBase):
-        def __init__(self, framework: Framework):
+    class MyCharm(ops.CharmBase):
+        def __init__(self, framework: ops.Framework):
             super().__init__(framework)
             framework.observe(self.on.foo_pebble_ready, self._on_foo_ready)
             framework.observe(self.on.config_changed, self._on_config_changed)
 
-        def _on_foo_ready(self, _: EventBase):
+        def _on_foo_ready(self, _: ops.EventBase):
             container = self.unit.get_container('foo')
             container.add_layer(
                 'foo',
@@ -653,7 +625,7 @@
                 },
             )
 
-        def _on_config_changed(self, _: EventBase):
+        def _on_config_changed(self, _: ops.EventBase):
             container = self.unit.get_container('foo')
             container.start_checks('chk1')
 
@@ -663,12 +635,12 @@
     # Ensure that it starts as inactive.
     state_out = ctx.run(ctx.on.pebble_ready(container), state=State(containers={container}))
     chk1_info = state_out.get_container('foo').get_check_info('chk1')
-    assert chk1_info.status == pebble.CheckStatus.INACTIVE
+    assert chk1_info.status == ops.pebble.CheckStatus.INACTIVE
 
     # Verify that start_checks works.
     state_out = ctx.run(ctx.on.config_changed(), state=state_out)
     chk1_info = state_out.get_container('foo').get_check_info('chk1')
-    assert chk1_info.status == pebble.CheckStatus.UP
+    assert chk1_info.status == ops.pebble.CheckStatus.UP
 
 
 @pytest.fixture
@@ -680,26 +652,26 @@
 
 
 def test_pebble_stop_check(reset_security_logging: None):
-    class MyCharm(CharmBase):
-        def __init__(self, framework: Framework):
+    class MyCharm(ops.CharmBase):
+        def __init__(self, framework: ops.Framework):
             super().__init__(framework)
             framework.observe(self.on.config_changed, self._on_config_changed)
 
-        def _on_config_changed(self, _: EventBase):
+        def _on_config_changed(self, _: ops.EventBase):
             container = self.unit.get_container('foo')
             container.stop_checks('chk1')
 
     ctx = Context(MyCharm, meta={'name': 'foo', 'containers': {'foo': {}}})
 
-    layer = pebble.Layer({
+    layer = ops.pebble.Layer({
         'checks': {'chk1': {'override': 'replace', 'startup': 'enabled', 'threshold': 3}}
     })
     assert layer.checks['chk1'].threshold is not None
     info_in = CheckInfo(
         'chk1',
-        status=pebble.CheckStatus.UP,
-        level=pebble.CheckLevel(layer.checks['chk1'].level),
-        startup=pebble.CheckStartup(layer.checks['chk1'].startup),
+        status=ops.pebble.CheckStatus.UP,
+        level=ops.pebble.CheckLevel(layer.checks['chk1'].level),
+        startup=ops.pebble.CheckStartup(layer.checks['chk1'].startup),
         threshold=layer.checks['chk1'].threshold,
     )
     container = Container(
@@ -710,29 +682,29 @@
     )
     state_out = ctx.run(ctx.on.config_changed(), state=State(containers={container}))
     info_out = state_out.get_container('foo').get_check_info('chk1')
-    assert info_out.status == pebble.CheckStatus.INACTIVE
+    assert info_out.status == ops.pebble.CheckStatus.INACTIVE
 
 
 def test_pebble_replan_checks():
-    class MyCharm(CharmBase):
-        def __init__(self, framework: Framework):
+    class MyCharm(ops.CharmBase):
+        def __init__(self, framework: ops.Framework):
             super().__init__(framework)
             framework.observe(self.on.config_changed, self._on_config_changed)
 
-        def _on_config_changed(self, _: EventBase):
+        def _on_config_changed(self, _: ops.EventBase):
             container = self.unit.get_container('foo')
             container.replan()
 
     ctx = Context(MyCharm, meta={'name': 'foo', 'containers': {'foo': {}}})
-    layer = pebble.Layer({
+    layer = ops.pebble.Layer({
         'checks': {'chk1': {'override': 'replace', 'startup': 'enabled', 'threshold': 3}}
     })
     assert layer.checks['chk1'].threshold is not None
     info_in = CheckInfo(
         'chk1',
-        status=pebble.CheckStatus.INACTIVE,
-        level=pebble.CheckLevel(layer.checks['chk1'].level),
-        startup=pebble.CheckStartup(layer.checks['chk1'].startup),
+        status=ops.pebble.CheckStatus.INACTIVE,
+        level=ops.pebble.CheckLevel(layer.checks['chk1'].level),
+        startup=ops.pebble.CheckStartup(layer.checks['chk1'].startup),
         threshold=layer.checks['chk1'].threshold,
     )
     container = Container(
@@ -743,7 +715,7 @@
     )
     state_out = ctx.run(ctx.on.config_changed(), state=State(containers={container}))
     info_out = state_out.get_container('foo').get_check_info('chk1')
-    assert info_out.status == pebble.CheckStatus.UP
+    assert info_out.status == ops.pebble.CheckStatus.UP
 
 
 @pytest.mark.parametrize(
@@ -779,17 +751,17 @@
     ],
 )
 def test_add_layer_merge_check(new_layer_name: str, combine: bool, new_layer_dict: LayerDict):
-    class MyCharm(CharmBase):
-        def __init__(self, framework: Framework):
+    class MyCharm(ops.CharmBase):
+        def __init__(self, framework: ops.Framework):
             super().__init__(framework)
             framework.observe(self.on['my-container'].pebble_ready, self._on_pebble_ready)
 
-        def _on_pebble_ready(self, _: PebbleReadyEvent):
+        def _on_pebble_ready(self, _: ops.PebbleReadyEvent):
             container = self.unit.get_container('my-container')
-            container.add_layer(new_layer_name, Layer(new_layer_dict), combine=combine)
+            container.add_layer(new_layer_name, ops.pebble.Layer(new_layer_dict), combine=combine)
 
     ctx = Context(MyCharm, meta={'name': 'foo', 'containers': {'my-container': {}}})
-    layer_in = pebble.Layer({
+    layer_in = ops.pebble.Layer({
         'checks': {
             'server-ready': {
                 'override': 'replace',
@@ -803,9 +775,9 @@
     assert layer_in.checks['server-ready'].threshold is not None
     check_in = CheckInfo(
         'server-ready',
-        level=pebble.CheckLevel(layer_in.checks['server-ready'].level),
+        level=ops.pebble.CheckLevel(layer_in.checks['server-ready'].level),
         threshold=layer_in.checks['server-ready'].threshold,
-        startup=pebble.CheckStartup(layer_in.checks['server-ready'].startup),
+        startup=ops.pebble.CheckStartup(layer_in.checks['server-ready'].startup),
     )
     container_in = Container(
         'my-container',
@@ -813,15 +785,15 @@
         layers={'base': layer_in},
         check_infos={check_in},
     )
-    assert container_in.get_check_info('server-ready').level == pebble.CheckLevel.READY
+    assert container_in.get_check_info('server-ready').level == ops.pebble.CheckLevel.READY
     state_in = State(containers={container_in})
 
     state_out = ctx.run(ctx.on.pebble_ready(container_in), state_in)
 
     check_out = state_out.get_container(container_in.name).get_check_info('server-ready')
     new_layer_check = new_layer_dict.get('checks', {}).get('server-ready', {})
-    assert check_out.level == pebble.CheckLevel(new_layer_check.get('level', 'ready'))
-    assert check_out.startup == pebble.CheckStartup(new_layer_check.get('startup', 'enabled'))
+    assert check_out.level == ops.pebble.CheckLevel(new_layer_check.get('level', 'ready'))
+    assert check_out.startup == ops.pebble.CheckStartup(new_layer_check.get('startup', 'enabled'))
     assert check_out.threshold == new_layer_check.get('threshold', 10)
 
 
@@ -879,10 +851,10 @@
             },
         },
     }
-    layer1 = pebble.Layer(layer1_dict)
-    layer2 = pebble.Layer(layer2_dict)
-
-    ctx = Context(CharmBase, meta={'name': 'foo', 'containers': {'my-container': {}}})
+    layer1 = ops.pebble.Layer(layer1_dict)
+    layer2 = ops.pebble.Layer(layer2_dict)
+
+    ctx = Context(ops.CharmBase, meta={'name': 'foo', 'containers': {'my-container': {}}})
     # TODO also a starting layer.
     container = Container('my-container', can_connect=True)
 
@@ -897,17 +869,17 @@
     assert service.summary == 'sum'
     assert service.description == 'desc'
     # Service.startup is always a string, even though we have the enum.
-    assert service.startup == pebble.ServiceStartup.ENABLED.value
+    assert service.startup == ops.pebble.ServiceStartup.ENABLED.value
     assert service.override == 'merge'
     assert service.command == '/bin/sleep 20'
 
     check = plan.checks['server-ready']
-    assert check.startup == pebble.CheckStartup.ENABLED
+    assert check.startup == ops.pebble.CheckStartup.ENABLED
     assert check.threshold == 10
     assert check.period == '1s'
     assert check.timeout == '28s'
     assert check.override == 'merge'
-    assert check.level == pebble.CheckLevel.ALIVE
+    assert check.level == ops.pebble.CheckLevel.ALIVE
     http = check.http
     assert http is not None
     assert http.get('url') == 'http://localhost:5050/version'
