--- conflicted
+++ resolved
@@ -4,12 +4,6 @@
 from __future__ import annotations
 
 import pytest
-<<<<<<< HEAD
-from ops.charm import CharmBase
-from ops.framework import EventBase, Framework
-
-=======
->>>>>>> 6c2bdeec
 from scenario import Context
 from scenario.errors import UncaughtCharmError
 from scenario.state import (
@@ -23,28 +17,26 @@
 )
 
 import ops
-from ops.charm import CharmBase
-from ops.framework import Framework
 
 from ..helpers import trigger
 
 
 @pytest.fixture(scope='function')
-def mycharm() -> type[CharmBase]:
-    class MyCharm(CharmBase):
-        def __init__(self, framework: Framework):
+def mycharm() -> type[ops.CharmBase]:
+    class MyCharm(ops.CharmBase):
+        def __init__(self, framework: ops.Framework):
             super().__init__(framework)
             for evt in self.on.events().values():
-                self.framework.observe(evt, self._on_event)
-
-        def _on_event(self, event: EventBase):
+                framework.observe(evt, self._on_event)
+
+        def _on_event(self, event: ops.EventBase):
             pass
 
     return MyCharm
 
 
-def test_initial_status(mycharm: type[CharmBase]):
-    def post_event(charm: CharmBase):
+def test_initial_status(mycharm: type[ops.CharmBase]):
+    def post_event(charm: ops.CharmBase):
         assert charm.unit.status == UnknownStatus()
 
     out = trigger(
@@ -58,13 +50,13 @@
     assert out.unit_status == UnknownStatus()
 
 
-def test_status_history(mycharm: type[CharmBase]):
+def test_status_history(mycharm: type[ops.CharmBase]):
     class StatusCharm(mycharm):
-        def __init__(self, framework: Framework):
-            super().__init__(framework)
-            framework.observe(self.on.update_status, self._on_update_status)
-
-        def _on_update_status(self, _: EventBase):
+        def __init__(self, framework: ops.Framework):
+            super().__init__(framework)
+            framework.observe(self.on.update_status, self._on_update_status)
+
+        def _on_update_status(self, _: ops.EventBase):
             for obj in (self.unit, self.app):
                 obj.status = ops.ActiveStatus('1')
                 obj.status = ops.BlockedStatus('2')
@@ -92,13 +84,13 @@
     ]
 
 
-def test_status_history_preservation(mycharm: type[CharmBase]):
+def test_status_history_preservation(mycharm: type[ops.CharmBase]):
     class StatusCharm(mycharm):
-        def __init__(self, framework: Framework):
-            super().__init__(framework)
-            framework.observe(self.on.update_status, self._on_update_status)
-
-        def _on_update_status(self, _: EventBase):
+        def __init__(self, framework: ops.Framework):
+            super().__init__(framework)
+            framework.observe(self.on.update_status, self._on_update_status)
+
+        def _on_update_status(self, _: ops.EventBase):
             for obj in (self.unit, self.app):
                 obj.status = WaitingStatus('3')
 
@@ -123,21 +115,21 @@
     assert ctx.app_status_history == [ActiveStatus('bar')]
 
 
-def test_workload_history(mycharm: type[CharmBase]):
+def test_workload_history(mycharm: type[ops.CharmBase]):
     class WorkloadCharm(mycharm):
-        def __init__(self, framework: Framework):
+        def __init__(self, framework: ops.Framework):
             super().__init__(framework)
             framework.observe(self.on.install, self._on_install)
             framework.observe(self.on.start, self._on_start)
             framework.observe(self.on.update_status, self._on_update_status)
 
-        def _on_install(self, _: EventBase):
+        def _on_install(self, _: ops.EventBase):
             self.unit.set_workload_version('1')
 
-        def _on_start(self, _: EventBase):
+        def _on_start(self, _: ops.EventBase):
             self.unit.set_workload_version('1.1')
 
-        def _on_update_status(self, _: EventBase):
+        def _on_update_status(self, _: ops.EventBase):
             self.unit.set_workload_version('1.2')
 
     ctx = Context(
@@ -194,12 +186,12 @@
     ),
 )
 def test_status_success(status: ops.StatusBase):
-    class MyCharm(CharmBase):
-        def __init__(self, framework: Framework):
-            super().__init__(framework)
-            framework.observe(self.on.update_status, self._on_update_status)
-
-        def _on_update_status(self, _: EventBase):
+    class MyCharm(ops.CharmBase):
+        def __init__(self, framework: ops.Framework):
+            super().__init__(framework)
+            framework.observe(self.on.update_status, self._on_update_status)
+
+        def _on_update_status(self, _: ops.EventBase):
             self.unit.status = status
 
     ctx = Context(MyCharm, meta={'name': 'foo'})
@@ -214,12 +206,12 @@
     ),
 )
 def test_status_error(status: ops.StatusBase, monkeypatch: pytest.MonkeyPatch):
-    class MyCharm(CharmBase):
-        def __init__(self, framework: Framework):
-            super().__init__(framework)
-            framework.observe(self.on.update_status, self._on_update_status)
-
-        def _on_update_status(self, _: EventBase):
+    class MyCharm(ops.CharmBase):
+        def __init__(self, framework: ops.Framework):
+            super().__init__(framework)
+            framework.observe(self.on.update_status, self._on_update_status)
+
+        def _on_update_status(self, _: ops.EventBase):
             self.unit.status = status
 
     monkeypatch.setenv('SCENARIO_BARE_CHARM_ERRORS', 'false')
