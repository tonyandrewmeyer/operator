from tests.setup_tests import setup_tests

setup_tests()  # noqa & keep this on top

from typing import Optional, Type

import pytest
from ops.charm import CharmBase, CharmEvents, StartEvent
from ops.framework import EventBase, Framework
from ops.model import ActiveStatus, UnknownStatus, WaitingStatus

from scenario.scenario import Scenario
from scenario.structs import (
    CharmSpec,
    ContainerSpec,
    Context,
    Scene,
    State,
    get_event,
    relation,
)

CUSTOM_EVT_SUFFIXES = {
    "relation_created",
    "relation_joined",
    "relation_changed",
    "relation_departed",
    "relation_broken",
    "storage_attached",
    "storage_detaching",
    "action",
    "pebble_ready",
}


@pytest.fixture(scope="function")
def mycharm():
    class MyCharmEvents(CharmEvents):
        @classmethod
        def define_event(cls, event_kind: str, event_type: "Type[EventBase]"):
            if getattr(cls, event_kind, None):
                delattr(cls, event_kind)
            return super().define_event(event_kind, event_type)

    class MyCharm(CharmBase):
        _call = None
        on = MyCharmEvents()

        def __init__(self, framework: Framework, key: Optional[str] = None):
            super().__init__(framework, key)
            self.called = False

            for evt in self.on.events().values():
                self.framework.observe(evt, self._on_event)

        def _on_event(self, event):
            if self._call:
                self.called = True
                self._call(event)

    return MyCharm


@pytest.fixture
def dummy_state():
    return State(
        config={"foo": "bar"},
        leader=True
    )


@pytest.fixture
def start_scene(dummy_state):
    return Scene(
        get_event("start"),
        context=Context(
            state=dummy_state
        )
    )


def test_bare_event(start_scene, mycharm):
    mycharm._call = lambda *_: True
    scenario = Scenario(CharmSpec(mycharm, meta={"name": "foo"}))
    out = scenario.run(start_scene)

    assert isinstance(out.charm, mycharm)
    assert out.charm.called
    assert isinstance(out.event, StartEvent)
    assert out.charm.unit.name == "foo/0"
    assert out.charm.model.uuid == start_scene.context.state.model.uuid


def test_leader_get(start_scene, mycharm):
    def call(charm, _):
        assert charm.unit.is_leader()

    mycharm._call = call
    scenario = Scenario(CharmSpec(mycharm, meta={"name": "foo"}))
    scenario.run(start_scene)


def test_status_setting(start_scene, mycharm):
    def call(charm: CharmBase, _):
        assert isinstance(charm.unit.status, UnknownStatus)
        charm.unit.status = ActiveStatus("foo test")
        charm.app.status = WaitingStatus("foo barz")

    mycharm._call = call
    scenario = Scenario(CharmSpec(mycharm, meta={"name": "foo"}))
    out = scenario.run(start_scene)
    assert out.context_out.state.status.unit == ("active", "foo test")
<<<<<<< HEAD
    assert out.context_out.state.status.app == ("waiting", "foo barz")
    assert out.context_out.state.status.app_version == ""
    assert out.delta() == out.sort_patch(
        [
            {
                "op": "replace",
                "path": "/state/status/app",
                "value": ("waiting", "foo barz"),
            },
            {
                "op": "replace",
                "path": "/state/status/unit",
                "value": ("active", "foo test"),
            },
        ]
    )


@pytest.mark.parametrize("connect", (True, False))
def test_container(start_scene: Scene, connect, mycharm):
    def call(charm: CharmBase, _):
        container = charm.unit.get_container("foo")
        assert container is not None
        assert container.name == "foo"
        assert container.can_connect() is connect

    mycharm._call = call
    scenario = Scenario(
        CharmSpec(
            mycharm,
            meta={
                "name": "foo",
                "containers": {"foo": {"resource": "bar"}},
            },
        )
    )
    scene = start_scene.copy()
    scene.context.state.containers = (ContainerSpec(name="foo", can_connect=connect),)
    scenario.run(scene)


def test_relation_get(start_scene: Scene, mycharm):
    def call(charm: CharmBase, _):
        rel = charm.model.get_relation("foo")
        assert rel is not None
        assert rel.data[charm.app]["a"] == "because"
        assert rel.data[rel.app]["a"] == "b"
        assert not rel.data[charm.unit]  # empty

    mycharm._call = call

    scenario = Scenario(
        CharmSpec(
            mycharm,
            meta={
                "name": "local",
                "requires": {"foo": {"interface": "bar"}},
            },
        )
    )
    scene = start_scene.copy()
    scene.context.state.relations = (
        relation(
            endpoint="foo",
            interface="bar",
            local_app_data={"a": "because"},
            remote_app_name="remote",
            remote_unit_ids=(0, 1, 2),
            remote_app_data={"a": "b"},
            local_unit_data={"c": "d"},
        ),
    )
    scenario.run(scene)


def test_relation_set(start_scene: Scene, mycharm):
    def call(charm: CharmBase, _):
        rel = charm.model.get_relation("foo")
        rel.data[charm.app]["a"] = "b"
        rel.data[charm.unit]["c"] = "d"

        with pytest.raises(Exception):
            rel.data[rel.app]["a"] = "b"
        with pytest.raises(Exception):
            rel.data[charm.model.get_unit("remote/1")]["c"] = "d"

    mycharm._call = call

    scenario = Scenario(
        CharmSpec(
            mycharm,
            meta={
                "name": "foo",
                "requires": {"foo": {"interface": "bar"}},
            },
        )
    )
    scene = start_scene.copy()
    scene.context.state.relations = [  # we could also append...
        relation(
            endpoint="foo",
            interface="bar",
            remote_unit_ids=(1, 4),
            local_app_data={},
            local_unit_data={},
        )
    ]
    out = scenario.run(scene)

    assert out.context_out.state.relations[0].local_app_data == {"a": "b"}
    assert out.context_out.state.relations[0].local_unit_data == {"c": "d"}
    assert out.delta() == out.sort_patch(
        [
            {"op": "add", "path": "/state/relations/0/local_app_data/a", "value": "b"},
            {"op": "add", "path": "/state/relations/0/local_unit_data/c", "value": "d"},
        ]
    )
=======
    assert out.context_out.state.status.app == ("unknown", "")
    assert out.delta().patch == [
        {"op": "replace",
         "path": "/state/status/unit",
         "value": ("active", "foo test")}
    ]
>>>>>>> 358cabfc
<|MERGE_RESOLUTION|>--- conflicted
+++ resolved
@@ -110,7 +110,6 @@
     scenario = Scenario(CharmSpec(mycharm, meta={"name": "foo"}))
     out = scenario.run(start_scene)
     assert out.context_out.state.status.unit == ("active", "foo test")
-<<<<<<< HEAD
     assert out.context_out.state.status.app == ("waiting", "foo barz")
     assert out.context_out.state.status.app_version == ""
     assert out.delta() == out.sort_patch(
@@ -227,12 +226,4 @@
             {"op": "add", "path": "/state/relations/0/local_app_data/a", "value": "b"},
             {"op": "add", "path": "/state/relations/0/local_unit_data/c", "value": "d"},
         ]
-    )
-=======
-    assert out.context_out.state.status.app == ("unknown", "")
-    assert out.delta().patch == [
-        {"op": "replace",
-         "path": "/state/status/unit",
-         "value": ("active", "foo test")}
-    ]
->>>>>>> 358cabfc
+    )