# Copyright 2021 Canonical Ltd.
#
# Licensed under the Apache License, Version 2.0 (the "License");
# you may not use this file except in compliance with the License.
# You may obtain a copy of the License at
#
#     http://www.apache.org/licenses/LICENSE-2.0
#
# Unless required by applicable law or agreed to in writing, software
# distributed under the License is distributed on an "AS IS" BASIS,
# WITHOUT WARRANTIES OR CONDITIONS OF ANY KIND, either express or implied.
# See the License for the specific language governing permissions and
# limitations under the License.

[tox]
skipsdist=True
skip_missing_interpreters = True
envlist = lint, static, unit

[vars]
# These need to be relative paths because autopep8 doesn't handle absolute
# paths with relative paths in "exclude" correctly.
src_path = ops/
tst_path = test/
all_path = {[vars]src_path} {[vars]tst_path}
testing_src_path = testing/src/scenario/
testing_tst_path = testing/tests/
tracing_tst_path = tracing/test/
tools_src_path = tools/src/ops_tools/
tools_tst_path = tools/tests_tools/
examples_path = examples/

[testenv]
runner = uv-venv-lock-runner
setenv =
  PYTHONPATH = {toxinidir}:{toxinidir}/lib:{[vars]src_path}
  PY_COLORS=1
passenv =
  PYTHONPATH
  HOME
  PATH
  MODEL_SETTINGS

[testenv:docs]
description = Build the Sphinx docs
basepython = python3.11
dependency_groups = docs
passenv =
    # ReadTheDocs builder wants the output in a place of its choosing.
    # https://docs.readthedocs.com/platform/stable/build-customization.html#where-to-put-files
    READTHEDOCS_OUTPUT
    # The canonical-sphinx extension uses READTHEDOCS_CANONICAL_URL to build URLs of static assets on error pages.
    READTHEDOCS_CANONICAL_URL
    # The starter pack config uses READTHEDOCS_VERSION to build URLs for sitemap.xml.
    READTHEDOCS_VERSION
commands =
    sphinx-build -W --keep-going -b dirhtml docs/ {env:READTHEDOCS_OUTPUT:docs/_build}/html -d docs/.sphinx/.doctrees

[testenv:docs-live]
description = Live development: build the Sphinx docs with autoreloading enabled
basepython = python3.11
dependency_groups = docs
commands =
    sphinx-autobuild -b dirhtml docs/ docs/_build/html -d docs/.sphinx/.doctrees --watch ops/ --port 8000 {posargs}

[testenv:format]
description = Apply coding style standards to code
dependency_groups = lint
commands = ruff format --preview

[testenv:lint]
description = Check code against coding style standards
dependency_groups = lint
commands =
    ruff check --preview
    ruff format --preview --check
    codespell --skip ./docs/_build {posargs}

[testenv:static]
description = Run static type checker
allowlist_externals = cp
dependency_groups = unit, static
commands = pyright {posargs}

[testenv:py{3.10,3.12}-unit]
runner = uv-venv-lock-runner
base=unit

[testenv:unit]
description = Run unit tests in parallel without coverage
passenv =
    RUN_REAL_PEBBLE_TESTS
    PEBBLE
dependency_groups = unit, xdist
commands =
    pytest --doctest-modules -n auto \
<<<<<<< HEAD
=======
        --ignore={toxinidir}/docs \
        --ignore={toxinidir}/release.py \
>>>>>>> a8169e3a
        --ignore={[vars]tst_path}smoke \
        --ignore={[vars]tst_path}integration \
        --ignore={[vars]tst_path}benchmark \
        --ignore={[vars]testing_tst_path}benchmark \
        --ignore={[vars]tracing_tst_path} \
        --ignore={[vars]examples_path} \
        --ignore={[vars]tst_path}charms \
        -v --tb native \
        -W 'ignore:Harness is deprecated:PendingDeprecationWarning' {posargs}

[testenv:coverage]
description = Run unit tests with coverage
allowlist_externals = mv
passenv =
    RUN_REAL_PEBBLE_TESTS
    PEBBLE
dependency_groups = unit, coverage
commands =
    coverage run --source={[vars]src_path},{[vars]testing_src_path} \
             --branch -m pytest \
             --ignore={[vars]tst_path}smoke \
             --ignore={[vars]tst_path}integration \
             --ignore={[vars]tst_path}benchmark \
             --ignore={[vars]testing_tst_path}benchmark \
             --ignore={[vars]tracing_tst_path} \
             --ignore={[vars]examples_path} \
             -v --tb native \
             -W 'ignore:Harness is deprecated:PendingDeprecationWarning' {posargs}
    coverage report
    mv .coverage .coverage-ops

[testenv:coverage-tracing]
description = Run tracing unit tests with coverage
allowlist_externals = mv
dependency_groups = unit, coverage
changedir = ./tracing/
commands =
    coverage run --source=. --branch -m pytest \
             -v --tb native \
             -W 'ignore:Harness is deprecated:PendingDeprecationWarning' {posargs}
    coverage report
    mv .coverage ../.coverage-tracing

[testenv:coverage-report]
description = Report on coverage
allowlist_externals = mkdir
dependency_groups = coverage
commands =
    mkdir -p .report
    coverage combine -a .coverage-ops
    coverage combine -a .coverage-tracing
    coverage xml -o .report/coverage.xml
    coverage report

[testenv:benchmark]
description = Run benchmark tests
passenv =
    RUN_REAL_PEBBLE_TESTS
    PEBBLE
dependency_groups = unit, benchmark
commands =
    pytest -v --tb native \
        {[vars]tst_path}benchmark \
        {[vars]testing_tst_path}benchmark \
        {posargs}

[testenv:py{3.10,3.12}-pebble]
runner = uv-venv-lock-runner
base=pebble

[testenv:pebble]
description = Run real pebble tests
allowlist_externals = bash
                      killall
setenv =
  PEBBLE=/tmp/pebble
  RUN_REAL_PEBBLE_TESTS=1
passenv = PATH
dependency_groups = unit
commands_pre = bash -c "umask 0; pebble run --http=':4000' --create-dirs &>/dev/null& sleep 1"
commands = pytest -v --tb native test/test_real_pebble.py {posargs}
commands_post = killall -y 3m pebble

[testenv:smoke]
description = Run a smoke test against a Juju controller.
allowlist_externals =
    juju
    charmcraft
    bash
    cp
    uv
dependency_groups = integration
commands =
    # Clean any stale artefacts, in case these steps are run locally and repeatedly.
    bash -c "find test/charms/test_smoke -name '*.whl' -or -name '*.tar.gz' -or -name pyproject.toml -or -name uv.lock | xargs -r rm -vf"
    # Build ops from this checkout.
    uv build --out-dir=test/charms/test_smoke --wheel .
    # Inject current ops into the smoke test charm's requirements.
    cp test/charms/test_smoke/reference-pyproject.toml test/charms/test_smoke/pyproject.toml
    bash -c 'uv --project test/charms/test_smoke add test/charms/test_smoke/ops-3.*.whl'
    # Run our smoke tests (this will build the charm, then run the tests).
    pytest -v --tb native --log-cli-level=INFO -s {posargs} {toxinidir}/test/smoke

[testenv:integration]
description = Run a suite of integration tests.
dependency_groups = integration
commands = pytest -vvv --tb native {toxinidir}/test/integration/ {posargs}

[testenv:draft-release]
description = Make a draft release
dependency_groups = release
passenv = GITHUB_TOKEN
commands = python release.py {posargs}

[testenv:post-release]
description = Perform post-release actions
dependency_groups = release
passenv = GITHUB_TOKEN
commands = python release.py --post-release {posargs}<|MERGE_RESOLUTION|>--- conflicted
+++ resolved
@@ -94,11 +94,8 @@
 dependency_groups = unit, xdist
 commands =
     pytest --doctest-modules -n auto \
-<<<<<<< HEAD
-=======
         --ignore={toxinidir}/docs \
         --ignore={toxinidir}/release.py \
->>>>>>> a8169e3a
         --ignore={[vars]tst_path}smoke \
         --ignore={[vars]tst_path}integration \
         --ignore={[vars]tst_path}benchmark \
